--- conflicted
+++ resolved
@@ -1289,17 +1289,7 @@
 			break;
 		}
 
-<<<<<<< HEAD
-		case MULTI_EXECUTOR_COORDINATOR_INSERT_SELECT:
-=======
-		case MULTI_EXECUTOR_TASK_TRACKER:
-		{
-			customScan->methods = &TaskTrackerCustomScanMethods;
-			break;
-		}
-
 		case MULTI_EXECUTOR_NON_PUSHABLE_INSERT_SELECT:
->>>>>>> 23ffaabe
 		{
 			customScan->methods = &NonPushableInsertSelectCustomScanMethods;
 			break;
