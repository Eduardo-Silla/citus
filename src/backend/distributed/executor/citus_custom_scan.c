--- conflicted
+++ resolved
@@ -48,12 +48,8 @@
 
 /* functions for creating custom scan nodes */
 static Node * AdaptiveExecutorCreateScan(CustomScan *scan);
-<<<<<<< HEAD
-static Node * CoordinatorInsertSelectCreateScan(CustomScan *scan);
-=======
 static Node * TaskTrackerCreateScan(CustomScan *scan);
 static Node * NonPushableInsertSelectCreateScan(CustomScan *scan);
->>>>>>> 23ffaabe
 static Node * DelayedErrorCreateScan(CustomScan *scan);
 
 /* functions that are common to different scans */
@@ -76,16 +72,7 @@
 	AdaptiveExecutorCreateScan
 };
 
-<<<<<<< HEAD
-CustomScanMethods CoordinatorInsertSelectCustomScanMethods = {
-=======
-CustomScanMethods TaskTrackerCustomScanMethods = {
-	"Citus Task-Tracker",
-	TaskTrackerCreateScan
-};
-
 CustomScanMethods NonPushableInsertSelectCustomScanMethods = {
->>>>>>> 23ffaabe
 	"Citus INSERT ... SELECT",
 	NonPushableInsertSelectCreateScan
 };
@@ -108,22 +95,8 @@
 	.ExplainCustomScan = CitusExplainScan
 };
 
-<<<<<<< HEAD
-static CustomExecMethods CoordinatorInsertSelectCustomExecMethods = {
-	.CustomName = "CoordinatorInsertSelectScan",
-=======
-static CustomExecMethods TaskTrackerCustomExecMethods = {
-	.CustomName = "TaskTrackerScan",
-	.BeginCustomScan = CitusBeginScan,
-	.ExecCustomScan = TaskTrackerExecScan,
-	.EndCustomScan = CitusEndScan,
-	.ReScanCustomScan = CitusReScan,
-	.ExplainCustomScan = CitusExplainScan
-};
-
 static CustomExecMethods NonPushableInsertSelectCustomExecMethods = {
 	.CustomName = "NonPushableInsertSelectScan",
->>>>>>> 23ffaabe
 	.BeginCustomScan = CitusBeginScan,
 	.ExecCustomScan = NonPushableInsertSelectExecScan,
 	.EndCustomScan = CitusEndScan,
@@ -145,12 +118,7 @@
 
 	CustomScanState *css = castNode(CustomScanState, planState);
 	if (css->methods == &AdaptiveExecutorCustomExecMethods ||
-<<<<<<< HEAD
-		css->methods == &CoordinatorInsertSelectCustomExecMethods)
-=======
-		css->methods == &TaskTrackerCustomExecMethods ||
 		css->methods == &NonPushableInsertSelectCustomExecMethods)
->>>>>>> 23ffaabe
 	{
 		return true;
 	}
@@ -166,12 +134,7 @@
 RegisterCitusCustomScanMethods(void)
 {
 	RegisterCustomScanMethods(&AdaptiveExecutorCustomScanMethods);
-<<<<<<< HEAD
-	RegisterCustomScanMethods(&CoordinatorInsertSelectCustomScanMethods);
-=======
-	RegisterCustomScanMethods(&TaskTrackerCustomScanMethods);
 	RegisterCustomScanMethods(&NonPushableInsertSelectCustomScanMethods);
->>>>>>> 23ffaabe
 	RegisterCustomScanMethods(&DelayedErrorCustomScanMethods);
 }
 
@@ -601,29 +564,7 @@
 
 
 /*
-<<<<<<< HEAD
- * CoordinatorInsertSelectCrateScan creates the scan state for executing
-=======
- * TaskTrackerCreateScan creates the scan state for task-tracker executor queries.
- */
-static Node *
-TaskTrackerCreateScan(CustomScan *scan)
-{
-	CitusScanState *scanState = palloc0(sizeof(CitusScanState));
-
-	scanState->executorType = MULTI_EXECUTOR_TASK_TRACKER;
-	scanState->customScanState.ss.ps.type = T_CustomScanState;
-	scanState->distributedPlan = GetDistributedPlan(scan);
-
-	scanState->customScanState.methods = &TaskTrackerCustomExecMethods;
-
-	return (Node *) scanState;
-}
-
-
-/*
  * NonPushableInsertSelectCrateScan creates the scan state for executing
->>>>>>> 23ffaabe
  * INSERT..SELECT into a distributed table via the coordinator.
  */
 static Node *
